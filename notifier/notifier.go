--- conflicted
+++ resolved
@@ -301,56 +301,62 @@
 	return alerts
 }
 
-<<<<<<< HEAD
-// Run dispatches notifications continuously.
+// Run dispatches notifications continuously, returning once Stop has been called and all
+// pending notifications have been drained from the queue (if draining is enabled).
+//
+// Dispatching of notifications occurs in parallel to processing target updates to avoid one starving the other.
+// Refer to https://github.com/prometheus/prometheus/issues/13676 for more details.
 func (n *Manager) Run(tsets <-chan map[string][]*targetgroup.Group) {
 	defer n.cancel()
-
-	n.runLoop(tsets)
-	n.drainQueue()
+	wg := sync.WaitGroup{}
+	wg.Add(2)
+
+	go func() {
+		defer wg.Done()
+		n.targetUpdateLoop(tsets)
+	}()
+
+	go func() {
+		defer wg.Done()
+		n.sendLoop()
+		n.drainQueue()
+	}()
+
+	wg.Wait()
 	level.Info(n.logger).Log("msg", "Notification manager stopped")
 }
 
-func (n *Manager) runLoop(tsets <-chan map[string][]*targetgroup.Group) {
-=======
 // sendLoop continuously consumes the notifications queue and sends alerts to
 // the configured Alertmanagers.
 func (n *Manager) sendLoop() {
->>>>>>> 00b110c6
 	for {
 		select {
 		case <-n.stopRequested:
 			return
-<<<<<<< HEAD
-
+
+		case <-n.more:
+			n.sendOneBatch()
+
+			// If the queue still has items left, kick off the next iteration.
+			if n.queueLen() > 0 {
+				n.setMore()
+			}
+		}
+	}
+}
+
+// targetUpdateLoop receives updates of target groups and triggers a reload.
+func (n *Manager) targetUpdateLoop(tsets <-chan map[string][]*targetgroup.Group) {
+	for {
+		select {
+		case <-n.stopRequested:
+			return
 		case ts := <-tsets:
 			n.reload(ts)
-
-		default:
-			select {
-			case <-n.stopRequested:
-				return
-
-			case ts := <-tsets:
-				n.reload(ts)
-
-			case <-n.more:
-			}
-=======
-		case <-n.more:
->>>>>>> 00b110c6
-		}
-
-		n.sendOneBatch()
-
-		// If the queue still has items left, kick off the next iteration.
-		if n.queueLen() > 0 {
-			n.setMore()
-		}
-	}
-}
-
-<<<<<<< HEAD
+		}
+	}
+}
+
 func (n *Manager) sendOneBatch() {
 	alerts := n.nextBatch()
 
@@ -376,21 +382,6 @@
 	}
 
 	level.Info(n.logger).Log("msg", "Remaining notifications drained")
-=======
-// Run receives updates of target groups and triggers a reload.
-// The dispatching of notifications occurs in the background to prevent blocking the receipt of target updates.
-// Refer to https://github.com/prometheus/prometheus/issues/13676 for more details.
-func (n *Manager) Run(tsets <-chan map[string][]*targetgroup.Group) {
-	go n.sendLoop()
-	for {
-		select {
-		case <-n.ctx.Done():
-			return
-		case ts := <-tsets:
-			n.reload(ts)
-		}
-	}
->>>>>>> 00b110c6
 }
 
 func (n *Manager) reload(tgs map[string][]*targetgroup.Group) {
@@ -692,7 +683,7 @@
 // A drain timeout of 0 means that no queued notifications will be drained and they will instead be dropped.
 func (n *Manager) Stop() {
 	level.Info(n.logger).Log("msg", "Stopping notification manager...")
-	n.stopRequested <- struct{}{}
+	close(n.stopRequested)
 }
 
 // Alertmanager holds Alertmanager endpoint information.
