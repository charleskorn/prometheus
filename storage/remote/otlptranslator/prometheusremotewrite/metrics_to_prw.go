// Copyright 2024 The Prometheus Authors
// Licensed under the Apache License, Version 2.0 (the "License");
// you may not use this file except in compliance with the License.
// You may obtain a copy of the License at
//
// http://www.apache.org/licenses/LICENSE-2.0
//
// Unless required by applicable law or agreed to in writing, software
// distributed under the License is distributed on an "AS IS" BASIS,
// WITHOUT WARRANTIES OR CONDITIONS OF ANY KIND, either express or implied.
// See the License for the specific language governing permissions and
// limitations under the License.
// Provenance-includes-location: https://github.com/open-telemetry/opentelemetry-collector-contrib/blob/95e8f8fdc2a9dc87230406c9a3cf02be4fd68bea/pkg/translator/prometheusremotewrite/metrics_to_prw.go
// Provenance-includes-license: Apache-2.0
// Provenance-includes-copyright: Copyright The OpenTelemetry Authors.

package prometheusremotewrite

import (
	"context"
	"errors"
	"fmt"
	"math"
	"sort"
	"time"

	"github.com/prometheus/otlptranslator"
	"go.opentelemetry.io/collector/pdata/pcommon"
	"go.opentelemetry.io/collector/pdata/pmetric"
	"go.uber.org/multierr"

	"github.com/prometheus/prometheus/config"
	"github.com/prometheus/prometheus/prompb"
	"github.com/prometheus/prometheus/util/annotations"
)

type PromoteResourceAttributes struct {
	promoteAll bool
	attrs      map[string]struct{}
}

type Settings struct {
	Namespace                         string
	ExternalLabels                    map[string]string
	DisableTargetInfo                 bool
	ExportCreatedMetric               bool
	AddMetricSuffixes                 bool
	AllowUTF8                         bool
	PromoteResourceAttributes         *PromoteResourceAttributes
	KeepIdentifyingResourceAttributes bool
	ConvertHistogramsToNHCB           bool
	AllowDeltaTemporality             bool
<<<<<<< HEAD
=======
	// PromoteScopeMetadata controls whether to promote OTel scope metadata to metric labels.
	PromoteScopeMetadata bool
	// LookbackDelta is the PromQL engine lookback delta.
	LookbackDelta time.Duration
>>>>>>> 3d245e31
}

// PrometheusConverter converts from OTel write format to Prometheus remote write format.
type PrometheusConverter struct {
	unique    map[uint64]*prompb.TimeSeries
	conflicts map[uint64][]*prompb.TimeSeries
	everyN    everyNTimes
	metadata  []prompb.MetricMetadata
}

func NewPrometheusConverter() *PrometheusConverter {
	return &PrometheusConverter{
		unique:    map[uint64]*prompb.TimeSeries{},
		conflicts: map[uint64][]*prompb.TimeSeries{},
	}
}

func TranslatorMetricFromOtelMetric(metric pmetric.Metric) otlptranslator.Metric {
	m := otlptranslator.Metric{
		Name: metric.Name(),
		Unit: metric.Unit(),
		Type: otlptranslator.MetricTypeUnknown,
	}
	switch metric.Type() {
	case pmetric.MetricTypeGauge:
		m.Type = otlptranslator.MetricTypeGauge
	case pmetric.MetricTypeSum:
		if metric.Sum().IsMonotonic() {
			m.Type = otlptranslator.MetricTypeMonotonicCounter
		} else {
			m.Type = otlptranslator.MetricTypeNonMonotonicCounter
		}
	case pmetric.MetricTypeSummary:
		m.Type = otlptranslator.MetricTypeSummary
	case pmetric.MetricTypeHistogram:
		m.Type = otlptranslator.MetricTypeHistogram
	case pmetric.MetricTypeExponentialHistogram:
		m.Type = otlptranslator.MetricTypeExponentialHistogram
	}
	return m
}

// FromMetrics converts pmetric.Metrics to Prometheus remote write format.
func (c *PrometheusConverter) FromMetrics(ctx context.Context, md pmetric.Metrics, settings Settings) (annots annotations.Annotations, errs error) {
	namer := otlptranslator.MetricNamer{
		Namespace:          settings.Namespace,
		WithMetricSuffixes: settings.AddMetricSuffixes,
		UTF8Allowed:        settings.AllowUTF8,
	}
	c.everyN = everyNTimes{n: 128}
	resourceMetricsSlice := md.ResourceMetrics()

	numMetrics := 0
	for i := 0; i < resourceMetricsSlice.Len(); i++ {
		scopeMetricsSlice := resourceMetricsSlice.At(i).ScopeMetrics()
		for j := 0; j < scopeMetricsSlice.Len(); j++ {
			numMetrics += scopeMetricsSlice.At(j).Metrics().Len()
		}
	}
	c.metadata = make([]prompb.MetricMetadata, 0, numMetrics)

	for i := 0; i < resourceMetricsSlice.Len(); i++ {
		resourceMetrics := resourceMetricsSlice.At(i)
		resource := resourceMetrics.Resource()
		scopeMetricsSlice := resourceMetrics.ScopeMetrics()
		// keep track of the earliest and latest timestamp in the ResourceMetrics for
		// use with the "target" info metric
		earliestTimestamp := pcommon.Timestamp(math.MaxUint64)
		latestTimestamp := pcommon.Timestamp(0)
		for j := 0; j < scopeMetricsSlice.Len(); j++ {
			metricSlice := scopeMetricsSlice.At(j).Metrics()

			// TODO: decide if instrumentation library information should be exported as labels
			for k := 0; k < metricSlice.Len(); k++ {
				if err := c.everyN.checkContext(ctx); err != nil {
					errs = multierr.Append(errs, err)
					return
				}

				metric := metricSlice.At(k)
				earliestTimestamp, latestTimestamp = findMinAndMaxTimestamps(metric, earliestTimestamp, latestTimestamp)
				temporality, hasTemporality, err := aggregationTemporality(metric)
				if err != nil {
					errs = multierr.Append(errs, err)
					continue
				}

				if hasTemporality &&
					// Cumulative temporality is always valid.
					// Delta temporality is also valid if AllowDeltaTemporality is true.
					// All other temporality values are invalid.
					(temporality != pmetric.AggregationTemporalityCumulative &&
						(!settings.AllowDeltaTemporality || temporality != pmetric.AggregationTemporalityDelta)) {
					errs = multierr.Append(errs, fmt.Errorf("invalid temporality and type combination for metric %q", metric.Name()))
					continue
				}

				promName := namer.Build(TranslatorMetricFromOtelMetric(metric))
				c.metadata = append(c.metadata, prompb.MetricMetadata{
					Type:             otelMetricTypeToPromMetricType(metric),
					MetricFamilyName: promName,
					Help:             metric.Description(),
					Unit:             metric.Unit(),
				})

				// handle individual metrics based on type
				//exhaustive:enforce
				switch metric.Type() {
				case pmetric.MetricTypeGauge:
					dataPoints := metric.Gauge().DataPoints()
					if dataPoints.Len() == 0 {
						errs = multierr.Append(errs, fmt.Errorf("empty data points. %s is dropped", metric.Name()))
						break
					}
					if err := c.addGaugeNumberDataPoints(ctx, dataPoints, resource, settings, promName); err != nil {
						errs = multierr.Append(errs, err)
						if errors.Is(err, context.Canceled) || errors.Is(err, context.DeadlineExceeded) {
							return
						}
					}
				case pmetric.MetricTypeSum:
					dataPoints := metric.Sum().DataPoints()
					if dataPoints.Len() == 0 {
						errs = multierr.Append(errs, fmt.Errorf("empty data points. %s is dropped", metric.Name()))
						break
					}
					if err := c.addSumNumberDataPoints(ctx, dataPoints, resource, metric, settings, promName); err != nil {
						errs = multierr.Append(errs, err)
						if errors.Is(err, context.Canceled) || errors.Is(err, context.DeadlineExceeded) {
							return
						}
					}
				case pmetric.MetricTypeHistogram:
					dataPoints := metric.Histogram().DataPoints()
					if dataPoints.Len() == 0 {
						errs = multierr.Append(errs, fmt.Errorf("empty data points. %s is dropped", metric.Name()))
						break
					}
					if settings.ConvertHistogramsToNHCB {
						ws, err := c.addCustomBucketsHistogramDataPoints(
							ctx, dataPoints, resource, settings, promName, temporality,
						)
						annots.Merge(ws)
						if err != nil {
							errs = multierr.Append(errs, err)
							if errors.Is(err, context.Canceled) || errors.Is(err, context.DeadlineExceeded) {
								return
							}
						}
					} else {
						if err := c.addHistogramDataPoints(ctx, dataPoints, resource, settings, promName); err != nil {
							errs = multierr.Append(errs, err)
							if errors.Is(err, context.Canceled) || errors.Is(err, context.DeadlineExceeded) {
								return
							}
						}
					}
				case pmetric.MetricTypeExponentialHistogram:
					dataPoints := metric.ExponentialHistogram().DataPoints()
					if dataPoints.Len() == 0 {
						errs = multierr.Append(errs, fmt.Errorf("empty data points. %s is dropped", metric.Name()))
						break
					}
					ws, err := c.addExponentialHistogramDataPoints(
						ctx,
						dataPoints,
						resource,
						settings,
						promName,
						temporality,
					)
					annots.Merge(ws)
					if err != nil {
						errs = multierr.Append(errs, err)
						if errors.Is(err, context.Canceled) || errors.Is(err, context.DeadlineExceeded) {
							return
						}
					}
				case pmetric.MetricTypeSummary:
					dataPoints := metric.Summary().DataPoints()
					if dataPoints.Len() == 0 {
						errs = multierr.Append(errs, fmt.Errorf("empty data points. %s is dropped", metric.Name()))
						break
					}
					if err := c.addSummaryDataPoints(ctx, dataPoints, resource, settings, promName); err != nil {
						errs = multierr.Append(errs, err)
						if errors.Is(err, context.Canceled) || errors.Is(err, context.DeadlineExceeded) {
							return
						}
					}
				default:
					errs = multierr.Append(errs, errors.New("unsupported metric type"))
				}
			}
		}
		if earliestTimestamp < pcommon.Timestamp(math.MaxUint64) {
			// We have at least one metric sample for this resource.
			// Generate a corresponding target_info series.
			addResourceTargetInfo(resource, settings, earliestTimestamp.AsTime(), latestTimestamp.AsTime(), c)
		}
	}

	return annots, errs
}

func isSameMetric(ts *prompb.TimeSeries, lbls []prompb.Label) bool {
	if len(ts.Labels) != len(lbls) {
		return false
	}
	for i, l := range ts.Labels {
		if l.Name != ts.Labels[i].Name || l.Value != ts.Labels[i].Value {
			return false
		}
	}
	return true
}

// addExemplars adds exemplars for the dataPoint. For each exemplar, if it can find a bucket bound corresponding to its value,
// the exemplar is added to the bucket bound's time series, provided that the time series' has samples.
func (c *PrometheusConverter) addExemplars(ctx context.Context, dataPoint pmetric.HistogramDataPoint, bucketBounds []bucketBoundsData) error {
	if len(bucketBounds) == 0 {
		return nil
	}

	exemplars, err := getPromExemplars(ctx, &c.everyN, dataPoint)
	if err != nil {
		return err
	}
	if len(exemplars) == 0 {
		return nil
	}

	sort.Sort(byBucketBoundsData(bucketBounds))
	for _, exemplar := range exemplars {
		for _, bound := range bucketBounds {
			if err := c.everyN.checkContext(ctx); err != nil {
				return err
			}
			if len(bound.ts.Samples) > 0 && exemplar.Value <= bound.bound {
				bound.ts.Exemplars = append(bound.ts.Exemplars, exemplar)
				break
			}
		}
	}

	return nil
}

// addSample finds a TimeSeries that corresponds to lbls, and adds sample to it.
// If there is no corresponding TimeSeries already, it's created.
// The corresponding TimeSeries is returned.
// If either lbls is nil/empty or sample is nil, nothing is done.
func (c *PrometheusConverter) addSample(sample *prompb.Sample, lbls []prompb.Label) *prompb.TimeSeries {
	if sample == nil || len(lbls) == 0 {
		// This shouldn't happen
		return nil
	}

	ts, _ := c.getOrCreateTimeSeries(lbls)
	ts.Samples = append(ts.Samples, *sample)
	return ts
}

func NewPromoteResourceAttributes(otlpCfg config.OTLPConfig) *PromoteResourceAttributes {
	attrs := otlpCfg.PromoteResourceAttributes
	if otlpCfg.PromoteAllResourceAttributes {
		attrs = otlpCfg.IgnoreResourceAttributes
	}
	attrsMap := make(map[string]struct{}, len(attrs))
	for _, s := range attrs {
		attrsMap[s] = struct{}{}
	}
	return &PromoteResourceAttributes{
		promoteAll: otlpCfg.PromoteAllResourceAttributes,
		attrs:      attrsMap,
	}
}

// promotedAttributes returns labels for promoted resourceAttributes.
func (s *PromoteResourceAttributes) promotedAttributes(resourceAttributes pcommon.Map) []prompb.Label {
	if s == nil {
		return nil
	}

	var promotedAttrs []prompb.Label
	if s.promoteAll {
		promotedAttrs = make([]prompb.Label, 0, resourceAttributes.Len())
		resourceAttributes.Range(func(name string, value pcommon.Value) bool {
			if _, exists := s.attrs[name]; !exists {
				promotedAttrs = append(promotedAttrs, prompb.Label{Name: name, Value: value.AsString()})
			}
			return true
		})
	} else {
		promotedAttrs = make([]prompb.Label, 0, len(s.attrs))
		resourceAttributes.Range(func(name string, value pcommon.Value) bool {
			if _, exists := s.attrs[name]; exists {
				promotedAttrs = append(promotedAttrs, prompb.Label{Name: name, Value: value.AsString()})
			}
			return true
		})
	}
	sort.Stable(ByLabelName(promotedAttrs))
	return promotedAttrs
}<|MERGE_RESOLUTION|>--- conflicted
+++ resolved
@@ -50,13 +50,8 @@
 	KeepIdentifyingResourceAttributes bool
 	ConvertHistogramsToNHCB           bool
 	AllowDeltaTemporality             bool
-<<<<<<< HEAD
-=======
-	// PromoteScopeMetadata controls whether to promote OTel scope metadata to metric labels.
-	PromoteScopeMetadata bool
 	// LookbackDelta is the PromQL engine lookback delta.
 	LookbackDelta time.Duration
->>>>>>> 3d245e31
 }
 
 // PrometheusConverter converts from OTel write format to Prometheus remote write format.
